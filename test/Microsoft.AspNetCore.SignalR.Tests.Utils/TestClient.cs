--- conflicted
+++ resolved
@@ -24,12 +24,8 @@
         private readonly Queue<HubMessage> _messages = new Queue<HubMessage>();
 
         public DefaultConnectionContext Connection { get; }
-<<<<<<< HEAD
-        public Task Connected => ((TaskCompletionSource<bool>)Connection.Metadata["ConnectedTask"]).Task;
+        public Task Connected => ((TaskCompletionSource<bool>)Connection.Items["ConnectedTask"]).Task;
         public HandshakeResponseMessage HandshakeResponseMessage { get; private set; }
-=======
-        public Task Connected => ((TaskCompletionSource<bool>)Connection.Items["ConnectedTask"]).Task;
->>>>>>> d27844df
 
         public TestClient(bool synchronousCallbacks = false, IHubProtocol protocol = null, IInvocationBinder invocationBinder = null, bool addClaimId = false)
         {
