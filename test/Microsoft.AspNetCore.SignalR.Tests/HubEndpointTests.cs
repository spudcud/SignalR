// Copyright (c) .NET Foundation. All rights reserved.
// Licensed under the Apache License, Version 2.0. See License.txt in the project root for license information.

using System;
using System.Collections.Generic;
using System.IO;
using System.Linq;
using System.Runtime.Serialization;
using System.Security.Claims;
using System.Threading.Tasks;
using Microsoft.AspNetCore.Http;
using Microsoft.AspNetCore.SignalR.Internal;
using Microsoft.AspNetCore.SignalR.Internal.Protocol;
using Microsoft.AspNetCore.SignalR.Tests.HubEndpointTestUtils;
using Microsoft.AspNetCore.Sockets;
using Microsoft.AspNetCore.Sockets.Features;
using Microsoft.Extensions.DependencyInjection;
using Microsoft.Extensions.Options;
using Moq;
using MsgPack;
using MsgPack.Serialization;
using Newtonsoft.Json;
using Newtonsoft.Json.Linq;
using Newtonsoft.Json.Serialization;
using Xunit;

namespace Microsoft.AspNetCore.SignalR.Tests
{
    public class HubEndpointTests
    {
        [Fact]
        public async Task HubsAreDisposed()
        {
            var trackDispose = new TrackDispose();
            var serviceProvider = HubEndPointTestUtils.CreateServiceProvider(s => s.AddSingleton(trackDispose));
            var endPoint = serviceProvider.GetService<HubEndPoint<DisposeTrackingHub>>();

            using (var client = new TestClient())
            {
                Task endPointTask = await client.ConnectAsync(endPoint);

                // kill the connection
                client.Dispose();

                await endPointTask;

                Assert.Equal(2, trackDispose.DisposeCount);
            }
        }

        [Fact]
        public async Task ConnectionAbortedTokenTriggers()
        {
            var state = new ConnectionLifetimeState();
            var serviceProvider = HubEndPointTestUtils.CreateServiceProvider(s => s.AddSingleton(state));
            var endPoint = serviceProvider.GetService<HubEndPoint<ConnectionLifetimeHub>>();

            using (var client = new TestClient())
            {
                Task endPointTask = await client.ConnectAsync(endPoint);

                // kill the connection
                client.Dispose();

                await endPointTask.OrTimeout();

                Assert.True(state.TokenCallbackTriggered);
                Assert.False(state.TokenStateInConnected);
                Assert.True(state.TokenStateInDisconnected);
            }
        }

        [Fact]
        public async Task AbortFromHubMethodForcesClientDisconnect()
        {
            var serviceProvider = HubEndPointTestUtils.CreateServiceProvider();
            var endPoint = serviceProvider.GetService<HubEndPoint<AbortHub>>();

            using (var client = new TestClient())
            {
                Task endPointTask = await client.ConnectAsync(endPoint);

                await client.InvokeAsync(nameof(AbortHub.Kill));

                await endPointTask.OrTimeout();
            }
        }

        [Fact]
        public async Task ObservableHubRemovesSubscriptionsWithInfiniteStreams()
        {
            var observable = new Observable<int>();
            var serviceProvider = HubEndPointTestUtils.CreateServiceProvider(s => s.AddSingleton(observable));
            var endPoint = serviceProvider.GetService<HubEndPoint<ObservableHub>>();

            var waitForSubscribe = new TaskCompletionSource<object>();
            observable.OnSubscribe = o =>
            {
                waitForSubscribe.TrySetResult(null);
            };

            var waitForDispose = new TaskCompletionSource<object>();
            observable.OnDispose = o =>
            {
                waitForDispose.TrySetResult(null);
            };

            using (var client = new TestClient())
            {
                Task endPointTask = await client.ConnectAsync(endPoint);

                async Task Produce()
                {
                    int i = 0;
                    while (true)
                    {
                        observable.OnNext(i++);
                        await Task.Delay(100);
                    }
                }

                _ = Produce();

                Assert.Empty(observable.Observers);

                var subscribeTask = client.StreamAsync(nameof(ObservableHub.Subscribe));

                await waitForSubscribe.Task.OrTimeout();

                Assert.Single(observable.Observers);

                client.Dispose();

                // We don't care if this throws, we just expect it to complete
                try
                {
                    await subscribeTask.OrTimeout();
                }
                catch
                {

                }

                await waitForDispose.Task.OrTimeout();

                Assert.Empty(observable.Observers);

                await endPointTask.OrTimeout();
            }
        }

        [Fact]
        public async Task ObservableHubRemovesSubscriptions()
        {
            var observable = new Observable<int>();
            var serviceProvider = HubEndPointTestUtils.CreateServiceProvider(s => s.AddSingleton(observable));
            var endPoint = serviceProvider.GetService<HubEndPoint<ObservableHub>>();

            var waitForSubscribe = new TaskCompletionSource<object>();
            observable.OnSubscribe = o =>
            {
                waitForSubscribe.TrySetResult(null);
            };

            var waitForDispose = new TaskCompletionSource<object>();
            observable.OnDispose = o =>
            {
                waitForDispose.TrySetResult(null);
            };

            using (var client = new TestClient())
            {
                Task endPointTask = await client.ConnectAsync(endPoint);

                async Task Subscribe()
                {
                    var results = await client.StreamAsync(nameof(ObservableHub.Subscribe));

                    var items = results.OfType<StreamItemMessage>().ToList();

                    Assert.Single(items);
                    Assert.Equal(2, (long)items[0].Item);
                }

                observable.OnNext(1);

                Assert.Empty(observable.Observers);

                var subscribeTask = Subscribe();

                await waitForSubscribe.Task.OrTimeout();

                Assert.Single(observable.Observers);

                observable.OnNext(2);

                observable.Complete();

                await subscribeTask.OrTimeout();

                client.Dispose();

                await waitForDispose.Task.OrTimeout();

                Assert.Empty(observable.Observers);

                await endPointTask.OrTimeout();
            }
        }

        [Fact]
        public async Task ObservableHubRemovesSubscriptionWhenCanceledFromClient()
        {
            var observable = new Observable<int>();
            var serviceProvider = HubEndPointTestUtils.CreateServiceProvider(s => s.AddSingleton(observable));
            var endPoint = serviceProvider.GetService<HubEndPoint<ObservableHub>>();

            var waitForSubscribe = new TaskCompletionSource<object>();
            observable.OnSubscribe = o =>
            {
                waitForSubscribe.TrySetResult(null);
            };

            var waitForDispose = new TaskCompletionSource<object>();
            observable.OnDispose = o =>
            {
                waitForDispose.TrySetResult(null);
            };

            using (var client = new TestClient())
            {
                Task endPointTask = await client.ConnectAsync(endPoint);

                var invocationId = await client.SendStreamInvocationAsync(nameof(ObservableHub.Subscribe)).OrTimeout();

                await waitForSubscribe.Task.OrTimeout();

                await client.SendHubMessageAsync(new CancelInvocationMessage(invocationId)).OrTimeout();

                await waitForDispose.Task.OrTimeout();

                var message = await client.ReadAsync().OrTimeout();

                Assert.IsType<CompletionMessage>(message);

                client.Dispose();

                await endPointTask.OrTimeout();
            }
        }

        [Fact]
        public async Task MissingNegotiateAndMessageSentFromHubConnectionCanBeDisposedCleanly()
        {
            var serviceProvider = HubEndPointTestUtils.CreateServiceProvider();
            var endPoint = serviceProvider.GetService<HubEndPoint<SimpleHub>>();

            using (var client = new TestClient())
            {
                // TestClient automatically writes negotiate, for this test we want to assume negotiate never gets sent
                client.Connection.Transport.Input.TryRead(out var item);
                client.Connection.Transport.Input.AdvanceTo(item.Buffer.End);

                Task endPointTask = await client.ConnectAsync(endPoint);

                // kill the connection
                client.Dispose();

                await endPointTask;
            }
        }

        [Fact]
        public async Task NegotiateTimesOut()
        {
            var serviceProvider = HubEndPointTestUtils.CreateServiceProvider(services =>
            {
                services.Configure<HubOptions>(options =>
                {
                    options.NegotiateTimeout = TimeSpan.FromMilliseconds(5);
                });
            });
            var endPoint = serviceProvider.GetService<HubEndPoint<SimpleHub>>();

            using (var client = new TestClient())
            {
                Task endPointTask = await client.ConnectAsync(endPoint, false);

                Assert.NotNull(client.NegotiationResponseMessage);
                Assert.Equal("Negotiate was canceled.", client.NegotiationResponseMessage.Error);

                await endPointTask.OrTimeout();
            }
        }

        [Fact]
        public async Task CanLoadHubContext()
        {
            var serviceProvider = HubEndPointTestUtils.CreateServiceProvider();
            var context = serviceProvider.GetRequiredService<IHubContext<SimpleHub>>();
            await context.Clients.All.SendAsync("Send", "test");
        }

        [Fact]
        public async Task CanLoadTypedHubContext()
        {
            var serviceProvider = HubEndPointTestUtils.CreateServiceProvider();
            var context = serviceProvider.GetRequiredService<IHubContext<SimpleTypedHub, ITypedHubClient>>();
            await context.Clients.All.Send("test");
        }

        [Fact]
        public async Task NegotiateFailureSendsResponseWithError()
        {
            var hubProtocolMock = new Mock<IHubProtocol>();
            hubProtocolMock.Setup(m => m.Name).Returns("CustomProtocol");

            dynamic endPoint = HubEndPointTestUtils.GetHubEndpoint(typeof(HubT));

            using (var client = new TestClient(protocol: hubProtocolMock.Object))
            {
                Task endPointTask = await client.ConnectAsync(endPoint);

                Assert.NotNull(client.NegotiationResponseMessage);
                Assert.Equal("An unexpected error occurred negotiating connection. NotSupportedException: The protocol 'CustomProtocol' is not supported.", client.NegotiationResponseMessage.Error);

                client.Dispose();

                await endPointTask.OrTimeout();
            }
        }

        [Fact]
        public async Task NegotiateSuccessSendsResponseWithoutError()
        {
            dynamic endPoint = HubEndPointTestUtils.GetHubEndpoint(typeof(HubT));

            using (var client = new TestClient())
            {
                Task endPointTask = await client.ConnectAsync(endPoint);

                Assert.NotNull(client.NegotiationResponseMessage);
                Assert.Null(client.NegotiationResponseMessage.Error);

                client.Dispose();

                await endPointTask.OrTimeout();
            }
        }

        [Fact]
        public async Task LifetimeManagerOnDisconnectedAsyncCalledIfLifetimeManagerOnConnectedAsyncThrows()
        {
            var mockLifetimeManager = new Mock<HubLifetimeManager<Hub>>();
            mockLifetimeManager
                .Setup(m => m.OnConnectedAsync(It.IsAny<HubConnectionContext>()))
                .Throws(new InvalidOperationException("Lifetime manager OnConnectedAsync failed."));
            var mockHubActivator = new Mock<IHubActivator<Hub>>();

            var serviceProvider = HubEndPointTestUtils.CreateServiceProvider(services =>
            {
                services.AddSingleton(mockLifetimeManager.Object);
                services.AddSingleton(mockHubActivator.Object);
            });

            var endPoint = serviceProvider.GetService<HubEndPoint<Hub>>();

            using (var client = new TestClient())
            {
                var exception =
                    await Assert.ThrowsAsync<InvalidOperationException>(
                        async () =>
                        {
                            Task endPointTask = await client.ConnectAsync(endPoint);
                            await endPointTask.OrTimeout();
                        });
                Assert.Equal("Lifetime manager OnConnectedAsync failed.", exception.Message);

                client.Dispose();

                mockLifetimeManager.Verify(m => m.OnConnectedAsync(It.IsAny<HubConnectionContext>()), Times.Once);
                mockLifetimeManager.Verify(m => m.OnDisconnectedAsync(It.IsAny<HubConnectionContext>()), Times.Once);
                // No hubs should be created since the connection is terminated
                mockHubActivator.Verify(m => m.Create(), Times.Never);
                mockHubActivator.Verify(m => m.Release(It.IsAny<Hub>()), Times.Never);
            }
        }

        [Fact]
        public async Task HubOnDisconnectedAsyncCalledIfHubOnConnectedAsyncThrows()
        {
            var mockLifetimeManager = new Mock<HubLifetimeManager<OnConnectedThrowsHub>>();
            var serviceProvider = HubEndPointTestUtils.CreateServiceProvider(services =>
            {
                services.AddSingleton(mockLifetimeManager.Object);
            });

            var endPoint = serviceProvider.GetService<HubEndPoint<OnConnectedThrowsHub>>();

            using (var client = new TestClient())
            {
                Task endPointTask = await client.ConnectAsync(endPoint);
                client.Dispose();

                var exception = await Assert.ThrowsAsync<InvalidOperationException>(async () => await endPointTask);
                Assert.Equal("Hub OnConnected failed.", exception.Message);

                mockLifetimeManager.Verify(m => m.OnConnectedAsync(It.IsAny<HubConnectionContext>()), Times.Once);
                mockLifetimeManager.Verify(m => m.OnDisconnectedAsync(It.IsAny<HubConnectionContext>()), Times.Once);
            }
        }

        [Fact]
        public async Task LifetimeManagerOnDisconnectedAsyncCalledIfHubOnDisconnectedAsyncThrows()
        {
            var mockLifetimeManager = new Mock<HubLifetimeManager<OnDisconnectedThrowsHub>>();
            var serviceProvider = HubEndPointTestUtils.CreateServiceProvider(services =>
            {
                services.AddSingleton(mockLifetimeManager.Object);
            });

            var endPoint = serviceProvider.GetService<HubEndPoint<OnDisconnectedThrowsHub>>();

            using (var client = new TestClient())
            {
                Task endPointTask = await client.ConnectAsync(endPoint);
                client.Dispose();

                var exception = await Assert.ThrowsAsync<InvalidOperationException>(async () => await endPointTask);
                Assert.Equal("Hub OnDisconnected failed.", exception.Message);

                mockLifetimeManager.Verify(m => m.OnConnectedAsync(It.IsAny<HubConnectionContext>()), Times.Once);
                mockLifetimeManager.Verify(m => m.OnDisconnectedAsync(It.IsAny<HubConnectionContext>()), Times.Once);
            }
        }

        [Fact]
        public async Task HubMethodCanReturnValueFromTask()
        {
            var serviceProvider = HubEndPointTestUtils.CreateServiceProvider();

            var endPoint = serviceProvider.GetService<HubEndPoint<MethodHub>>();

            using (var client = new TestClient())
            {
                Task endPointTask = await client.ConnectAsync(endPoint);

                var result = (await client.InvokeAsync(nameof(MethodHub.TaskValueMethod)).OrTimeout()).Result;

                // json serializer makes this a long
                Assert.Equal(42L, result);

                // kill the connection
                client.Dispose();

                await endPointTask.OrTimeout();
            }
        }

        [Theory]
        [MemberData(nameof(HubTypes))]
        public async Task HubMethodsAreCaseInsensitive(Type hubType)
        {
            dynamic endPoint = HubEndPointTestUtils.GetHubEndpoint(hubType);

            using (var client = new TestClient())
            {
                Task endPointTask = (Task)await client.ConnectAsync(endPoint);

                var result = (await client.InvokeAsync("echo", "hello").OrTimeout()).Result;

                Assert.Equal("hello", result);

                // kill the connection
                client.Dispose();

                await endPointTask.OrTimeout();
            }
        }

        [Theory]
        [InlineData(nameof(MethodHub.MethodThatThrows))]
        [InlineData(nameof(MethodHub.MethodThatYieldsFailedTask))]
        public async Task HubMethodCanThrowOrYieldFailedTask(string methodName)
        {
            var serviceProvider = HubEndPointTestUtils.CreateServiceProvider();

            var endPoint = serviceProvider.GetService<HubEndPoint<MethodHub>>();

            using (var client = new TestClient())
            {
                Task endPointTask = await client.ConnectAsync(endPoint);

                var message = await client.InvokeAsync(methodName).OrTimeout();

                Assert.Equal($"An unexpected error occurred invoking '{methodName}' on the server. InvalidOperationException: BOOM!", message.Error);

                // kill the connection
                client.Dispose();

                await endPointTask.OrTimeout();
            }
        }

        [Fact]
        public async Task HubMethodDoesNotSendResultWhenInvocationIsNonBlocking()
        {
            var serviceProvider = HubEndPointTestUtils.CreateServiceProvider();

            var endPoint = serviceProvider.GetService<HubEndPoint<MethodHub>>();

            using (var client = new TestClient())
            {
                Task endPointTask = await client.ConnectAsync(endPoint);

                await client.SendInvocationAsync(nameof(MethodHub.ValueMethod), nonBlocking: true).OrTimeout();

                // kill the connection
                client.Dispose();

                // Ensure the client channel is empty
                Assert.Null(client.TryRead());

                await endPointTask.OrTimeout();
            }
        }

        [Fact]
        public async Task HubMethodCanBeVoid()
        {
            var serviceProvider = HubEndPointTestUtils.CreateServiceProvider();

            var endPoint = serviceProvider.GetService<HubEndPoint<MethodHub>>();

            using (var client = new TestClient())
            {
                Task endPointTask = await client.ConnectAsync(endPoint);

                var result = (await client.InvokeAsync(nameof(MethodHub.VoidMethod)).OrTimeout()).Result;

                Assert.Null(result);

                // kill the connection
                client.Dispose();

                await endPointTask.OrTimeout();
            }
        }

        [Fact]
        public async Task HubMethodCanBeRenamedWithAttribute()
        {
            var serviceProvider = HubEndPointTestUtils.CreateServiceProvider();

            var endPoint = serviceProvider.GetService<HubEndPoint<MethodHub>>();

            using (var client = new TestClient())
            {
                Task endPointTask = await client.ConnectAsync(endPoint);

                var result = (await client.InvokeAsync("RenamedMethod").OrTimeout()).Result;

                // json serializer makes this a long
                Assert.Equal(43L, result);

                // kill the connection
                client.Dispose();

                await endPointTask.OrTimeout();
            }
        }

        [Fact]
        public async Task HubMethodNameAttributeIsInherited()
        {
            var serviceProvider = HubEndPointTestUtils.CreateServiceProvider();

            var endPoint = serviceProvider.GetService<HubEndPoint<InheritedHub>>();

            using (var client = new TestClient())
            {
                Task endPointTask = await client.ConnectAsync(endPoint);

                var result = (await client.InvokeAsync("RenamedVirtualMethod").OrTimeout()).Result;

                // json serializer makes this a long
                Assert.Equal(34L, result);

                // kill the connection
                client.Dispose();

                await endPointTask.OrTimeout();
            }
        }

        [Theory]
        [InlineData(nameof(MethodHub.VoidMethod))]
        [InlineData(nameof(MethodHub.MethodThatThrows))]
        [InlineData(nameof(MethodHub.ValueMethod))]
        public async Task NonBlockingInvocationDoesNotSendCompletion(string methodName)
        {
            var serviceProvider = HubEndPointTestUtils.CreateServiceProvider();

            var endPoint = serviceProvider.GetService<HubEndPoint<MethodHub>>();

            using (var client = new TestClient(synchronousCallbacks: true))
            {
                Task endPointTask = await client.ConnectAsync(endPoint);

                // This invocation should be completely synchronous
                await client.SendInvocationAsync(methodName, nonBlocking: true).OrTimeout();

                // kill the connection
                client.Dispose();

                // Nothing should have been written
                Assert.False(client.Connection.Application.Input.TryRead(out var buffer));

                await endPointTask.OrTimeout();
            }
        }

        [Fact]
        public async Task HubMethodWithMultiParam()
        {
            var serviceProvider = HubEndPointTestUtils.CreateServiceProvider();

            var endPoint = serviceProvider.GetService<HubEndPoint<MethodHub>>();

            using (var client = new TestClient())
            {
                Task endPointTask = await client.ConnectAsync(endPoint);

                var result = (await client.InvokeAsync(nameof(MethodHub.ConcatString), (byte)32, 42, 'm', "string").OrTimeout()).Result;

                Assert.Equal("32, 42, m, string", result);

                // kill the connection
                client.Dispose();

                await endPointTask.OrTimeout();
            }
        }

        [Fact]
        public async Task CanCallInheritedHubMethodFromInheritingHub()
        {
            var serviceProvider = HubEndPointTestUtils.CreateServiceProvider();

            var endPoint = serviceProvider.GetService<HubEndPoint<InheritedHub>>();

            using (var client = new TestClient())
            {
                Task endPointTask = await client.ConnectAsync(endPoint);

                var result = (await client.InvokeAsync(nameof(InheritedHub.BaseMethod), "string").OrTimeout()).Result;

                Assert.Equal("string", result);

                // kill the connection
                client.Dispose();

                await endPointTask.OrTimeout();
            }
        }

        [Fact]
        public async Task CanCallOverridenVirtualHubMethod()
        {
            var serviceProvider = HubEndPointTestUtils.CreateServiceProvider();

            var endPoint = serviceProvider.GetService<HubEndPoint<InheritedHub>>();

            using (var client = new TestClient())
            {
                Task endPointTask = await client.ConnectAsync(endPoint);

                var result = (await client.InvokeAsync(nameof(InheritedHub.VirtualMethod), 10).OrTimeout()).Result;

                Assert.Equal(0L, result);

                // kill the connection
                client.Dispose();

                await endPointTask.OrTimeout();
            }
        }

        [Fact]
        public async Task CannotCallOverriddenBaseHubMethod()
        {
            var serviceProvider = HubEndPointTestUtils.CreateServiceProvider();

            var endPoint = serviceProvider.GetService<HubEndPoint<MethodHub>>();

            using (var client = new TestClient())
            {
                Task endPointTask = await client.ConnectAsync(endPoint);

                var result = await client.InvokeAsync(nameof(MethodHub.OnDisconnectedAsync)).OrTimeout();

                Assert.Equal("Unknown hub method 'OnDisconnectedAsync'", result.Error);

                // kill the connection
                client.Dispose();

                await endPointTask.OrTimeout();
            }
        }

        [Fact]
        public void HubsCannotHaveOverloadedMethods()
        {
            var serviceProvider = HubEndPointTestUtils.CreateServiceProvider();

            try
            {
                var endPoint = serviceProvider.GetService<HubEndPoint<InvalidHub>>();
                Assert.True(false);
            }
            catch (NotSupportedException ex)
            {
                Assert.Equal("Duplicate definitions of 'OverloadedMethod'. Overloading is not supported.", ex.Message);
            }
        }

        [Fact]
        public async Task CannotCallStaticHubMethods()
        {
            var serviceProvider = HubEndPointTestUtils.CreateServiceProvider();

            var endPoint = serviceProvider.GetService<HubEndPoint<MethodHub>>();

            using (var client = new TestClient())
            {
                Task endPointTask = await client.ConnectAsync(endPoint);

                var result = await client.InvokeAsync(nameof(MethodHub.StaticMethod)).OrTimeout();

                Assert.Equal("Unknown hub method 'StaticMethod'", result.Error);

                // kill the connection
                client.Dispose();

                await endPointTask.OrTimeout();
            }
        }

        [Fact]
        public async Task CannotCallObjectMethodsOnHub()
        {
            var serviceProvider = HubEndPointTestUtils.CreateServiceProvider();

            var endPoint = serviceProvider.GetService<HubEndPoint<MethodHub>>();

            using (var client = new TestClient())
            {
                Task endPointTask = await client.ConnectAsync(endPoint);

                var result = await client.InvokeAsync(nameof(MethodHub.ToString)).OrTimeout();
                Assert.Equal("Unknown hub method 'ToString'", result.Error);

                result = await client.InvokeAsync(nameof(MethodHub.GetHashCode)).OrTimeout();
                Assert.Equal("Unknown hub method 'GetHashCode'", result.Error);

                result = await client.InvokeAsync(nameof(MethodHub.Equals)).OrTimeout();
                Assert.Equal("Unknown hub method 'Equals'", result.Error);

                result = await client.InvokeAsync(nameof(MethodHub.ReferenceEquals)).OrTimeout();
                Assert.Equal("Unknown hub method 'ReferenceEquals'", result.Error);

                // kill the connection
                client.Dispose();

                await endPointTask.OrTimeout();
            }
        }

        [Fact]
        public async Task CannotCallDisposeMethodOnHub()
        {
            var serviceProvider = HubEndPointTestUtils.CreateServiceProvider();

            var endPoint = serviceProvider.GetService<HubEndPoint<MethodHub>>();

            using (var client = new TestClient())
            {
                Task endPointTask = await client.ConnectAsync(endPoint);

                var result = await client.InvokeAsync(nameof(MethodHub.Dispose)).OrTimeout();

                Assert.Equal("Unknown hub method 'Dispose'", result.Error);

                // kill the connection
                client.Dispose();

                await endPointTask.OrTimeout();
            }
        }

        [Theory]
        [MemberData(nameof(HubTypes))]
        public async Task BroadcastHubMethodSendsToAllClients(Type hubType)
        {
            dynamic endPoint = HubEndPointTestUtils.GetHubEndpoint(hubType);

            using (var firstClient = new TestClient())
            using (var secondClient = new TestClient())
            {
                Task firstEndPointTask = await firstClient.ConnectAsync(endPoint);
                Task secondEndPointTask = await secondClient.ConnectAsync(endPoint);

                await Task.WhenAll(firstClient.Connected, secondClient.Connected).OrTimeout();

                await firstClient.SendInvocationAsync(nameof(MethodHub.BroadcastMethod), "test").OrTimeout();

                foreach (var result in await Task.WhenAll(
                    firstClient.ReadAsync(),
                    secondClient.ReadAsync()).OrTimeout())
                {
                    var invocation = Assert.IsType<InvocationMessage>(result);
                    Assert.Equal("Broadcast", invocation.Target);
                    Assert.Single(invocation.Arguments);
                    Assert.Equal("test", invocation.Arguments[0]);
                }

                // kill the connections
                firstClient.Dispose();
                secondClient.Dispose();

                await Task.WhenAll(firstEndPointTask, secondEndPointTask).OrTimeout();
            }
        }

        [Fact]
        public async Task SendArraySendsArrayToAllClients()
        {
            var serviceProvider = HubEndPointTestUtils.CreateServiceProvider();

            var endPoint = serviceProvider.GetService<HubEndPoint<MethodHub>>();

            using (var firstClient = new TestClient())
            using (var secondClient = new TestClient())
            {
                Task firstEndPointTask = await firstClient.ConnectAsync(endPoint);
                Task secondEndPointTask = await secondClient.ConnectAsync(endPoint);

                await Task.WhenAll(firstClient.Connected, secondClient.Connected).OrTimeout();

                await firstClient.SendInvocationAsync(nameof(MethodHub.SendArray)).OrTimeout();

                foreach (var result in await Task.WhenAll(
                    firstClient.ReadAsync(),
                    secondClient.ReadAsync()).OrTimeout())
                {
                    var invocation = Assert.IsType<InvocationMessage>(result);
                    Assert.Equal("Array", invocation.Target);
                    Assert.Single(invocation.Arguments);
                    var values = ((JArray)invocation.Arguments[0]).Select(t => t.Value<int>()).ToArray();
                    Assert.Equal(new int[] { 1, 2, 3 }, values);
                }

                // kill the connections
                firstClient.Dispose();
                secondClient.Dispose();

                await Task.WhenAll(firstEndPointTask, secondEndPointTask).OrTimeout();
            }
        }

        [Theory]
        [MemberData(nameof(HubTypes))]
        public async Task SendToOthers(Type hubType)
        {
            dynamic endPoint = HubEndPointTestUtils.GetHubEndpoint(hubType);

            using (var firstClient = new TestClient())
            using (var secondClient = new TestClient())
            {
                Task firstEndPointTask = await firstClient.ConnectAsync(endPoint);
                Task secondEndPointTask = await secondClient.ConnectAsync(endPoint);

                await Task.WhenAll(firstClient.Connected, secondClient.Connected).OrTimeout();

                await firstClient.SendInvocationAsync("SendToOthers", "To others").OrTimeout();

                var secondClientResult = await secondClient.ReadAsync().OrTimeout();
                var invocation = Assert.IsType<InvocationMessage>(secondClientResult);
                Assert.Equal("Send", invocation.Target);
                Assert.Equal("To others", invocation.Arguments[0]);

                var firstClientResult = await firstClient.ReadAsync().OrTimeout();
                var completion = Assert.IsType<CompletionMessage>(firstClientResult);

                await secondClient.SendInvocationAsync("BroadcastMethod", "To everyone").OrTimeout();
                firstClientResult = await firstClient.ReadAsync().OrTimeout();
                invocation = Assert.IsType<InvocationMessage>(firstClientResult);
                Assert.Equal("Broadcast", invocation.Target);
                Assert.Equal("To everyone", invocation.Arguments[0]);

                // kill the connections
                firstClient.Dispose();
                secondClient.Dispose();

                await Task.WhenAll(firstEndPointTask, secondEndPointTask).OrTimeout();


            }
        }

        [Theory]
        [MemberData(nameof(HubTypes))]
        public async Task SendToCaller(Type hubType)
        {
            dynamic endPoint = HubEndPointTestUtils.GetHubEndpoint(hubType);

            using (var firstClient = new TestClient())
            using (var secondClient = new TestClient())
            {
                Task firstEndPointTask = await firstClient.ConnectAsync(endPoint);
                Task secondEndPointTask = await secondClient.ConnectAsync(endPoint);

                await Task.WhenAll(firstClient.Connected, secondClient.Connected).OrTimeout();

                await firstClient.SendInvocationAsync("SendToCaller", "To caller").OrTimeout();

                var firstClientResult = await firstClient.ReadAsync().OrTimeout();
                var invocation = Assert.IsType<InvocationMessage>(firstClientResult);
                Assert.Equal("Send", invocation.Target);
                Assert.Equal("To caller", invocation.Arguments[0]);

                await firstClient.SendInvocationAsync("BroadcastMethod", "To everyone").OrTimeout();
                var secondClientResult = await secondClient.ReadAsync().OrTimeout();
                invocation = Assert.IsType<InvocationMessage>(secondClientResult);
                Assert.Equal("Broadcast", invocation.Target);
                Assert.Equal("To everyone", invocation.Arguments[0]);

                // kill the connections
                firstClient.Dispose();
                secondClient.Dispose();

                await Task.WhenAll(firstEndPointTask, secondEndPointTask).OrTimeout();
            }
        }

        [Theory]
        [MemberData(nameof(HubTypes))]
        public async Task SendToAllExcept(Type hubType)
        {
            dynamic endPoint = HubEndPointTestUtils.GetHubEndpoint(hubType);

            using (var firstClient = new TestClient())
            using (var secondClient = new TestClient())
            using (var thirdClient = new TestClient())
            {
                Task firstEndPointTask = await firstClient.ConnectAsync(endPoint);
                Task secondEndPointTask = await secondClient.ConnectAsync(endPoint);
                Task thirdEndPointTask = await thirdClient.ConnectAsync(endPoint);

                await Task.WhenAll(firstClient.Connected, secondClient.Connected, thirdClient.Connected).OrTimeout();

                var excludeSecondClientId = new HashSet<string>();
                excludeSecondClientId.Add(secondClient.Connection.ConnectionId);
                var excludeThirdClientId = new HashSet<string>();
                excludeThirdClientId.Add(thirdClient.Connection.ConnectionId);

                await firstClient.SendInvocationAsync("SendToAllExcept", "To second", excludeThirdClientId).OrTimeout();
                await firstClient.SendInvocationAsync("SendToAllExcept", "To third", excludeSecondClientId).OrTimeout();

                var secondClientResult = await secondClient.ReadAsync().OrTimeout();
                var invocation = Assert.IsType<InvocationMessage>(secondClientResult);
                Assert.Equal("Send", invocation.Target);
                Assert.Equal("To second", invocation.Arguments[0]);

                var thirdClientResult = await thirdClient.ReadAsync().OrTimeout();
                invocation = Assert.IsType<InvocationMessage>(thirdClientResult);
                Assert.Equal("Send", invocation.Target);
                Assert.Equal("To third", invocation.Arguments[0]);

                // kill the connections
                firstClient.Dispose();
                secondClient.Dispose();
                thirdClient.Dispose();

                await Task.WhenAll(firstEndPointTask, secondEndPointTask, thirdEndPointTask).OrTimeout();
            }
        }

        [Theory]
        [MemberData(nameof(HubTypes))]
        public async Task SendToMultipleClients(Type hubType)
        {
            dynamic endPoint = HubEndPointTestUtils.GetHubEndpoint(hubType);

            using (var firstClient = new TestClient())
            using (var secondClient = new TestClient())
            using (var thirdClient = new TestClient())
            {
                Task firstEndPointTask = await firstClient.ConnectAsync(endPoint);
                Task secondEndPointTask = await secondClient.ConnectAsync(endPoint);
                Task thirdEndPointTask = await thirdClient.ConnectAsync(endPoint);

                await Task.WhenAll(firstClient.Connected, secondClient.Connected, thirdClient.Connected).OrTimeout();

                var secondAndThirdClients = new HashSet<string> {secondClient.Connection.ConnectionId,
                    thirdClient.Connection.ConnectionId };

                await firstClient.SendInvocationAsync("SendToMultipleClients", "Second and Third", secondAndThirdClients).OrTimeout();

                var secondClientResult = await secondClient.ReadAsync().OrTimeout();
                var invocation = Assert.IsType<InvocationMessage>(secondClientResult);
                Assert.Equal("Send", invocation.Target);
                Assert.Equal("Second and Third", invocation.Arguments[0]);

                var thirdClientResult = await thirdClient.ReadAsync().OrTimeout();
                invocation = Assert.IsType<InvocationMessage>(thirdClientResult);
                Assert.Equal("Send", invocation.Target);
                Assert.Equal("Second and Third", invocation.Arguments[0]);

                // Check that first client only got the completion message
                var hubMessage = await firstClient.ReadAsync().OrTimeout();
                Assert.IsType<CompletionMessage>(hubMessage);
                Assert.Null(firstClient.TryRead());

                // kill the connections
                firstClient.Dispose();
                secondClient.Dispose();
                thirdClient.Dispose();

                await Task.WhenAll(firstEndPointTask, secondEndPointTask, thirdEndPointTask).OrTimeout();
            }
        }

        [Theory]
        [MemberData(nameof(HubTypes))]
        public async Task SendToMultipleUsers(Type hubType)
        {
            dynamic endPoint = HubEndPointTestUtils.GetHubEndpoint(hubType);

            using (var firstClient = new TestClient(addClaimId: true))
            using (var secondClient = new TestClient(addClaimId: true))
            using (var thirdClient = new TestClient(addClaimId: true))
            {
                Task firstEndPointTask = await firstClient.ConnectAsync(endPoint);
                Task secondEndPointTask = await secondClient.ConnectAsync(endPoint);
                Task thirdEndPointTask = await thirdClient.ConnectAsync(endPoint);

                await Task.WhenAll(firstClient.Connected, secondClient.Connected, thirdClient.Connected).OrTimeout();

                var secondAndThirdClients = new HashSet<string> {secondClient.Connection.User.FindFirst(ClaimTypes.NameIdentifier)?.Value,
                    thirdClient.Connection.User.FindFirst(ClaimTypes.NameIdentifier)?.Value };

                await firstClient.SendInvocationAsync(nameof(MethodHub.SendToMultipleUsers), secondAndThirdClients, "Second and Third").OrTimeout();

                var secondClientResult = await secondClient.ReadAsync().OrTimeout();
                var invocation = Assert.IsType<InvocationMessage>(secondClientResult);
                Assert.Equal("Send", invocation.Target);
                Assert.Equal("Second and Third", invocation.Arguments[0]);

                var thirdClientResult = await thirdClient.ReadAsync().OrTimeout();
                invocation = Assert.IsType<InvocationMessage>(thirdClientResult);
                Assert.Equal("Send", invocation.Target);
                Assert.Equal("Second and Third", invocation.Arguments[0]);

                // Check that first client only got the completion message
                var hubMessage = await firstClient.ReadAsync().OrTimeout();
                Assert.IsType<CompletionMessage>(hubMessage);
                Assert.Null(firstClient.TryRead());

                // kill the connections
                firstClient.Dispose();
                secondClient.Dispose();
                thirdClient.Dispose();

                await Task.WhenAll(firstEndPointTask, secondEndPointTask, thirdEndPointTask).OrTimeout();
            }
        }

        [Theory]
        [MemberData(nameof(HubTypes))]
        public async Task HubsCanAddAndSendToGroup(Type hubType)
        {
            dynamic endPoint = HubEndPointTestUtils.GetHubEndpoint(hubType);

            using (var firstClient = new TestClient())
            using (var secondClient = new TestClient())
            {
                Task firstEndPointTask = await firstClient.ConnectAsync(endPoint);
                Task secondEndPointTask = await secondClient.ConnectAsync(endPoint);

                await Task.WhenAll(firstClient.Connected, secondClient.Connected).OrTimeout();

                var result = (await firstClient.InvokeAsync("GroupSendMethod", "testGroup", "test").OrTimeout()).Result;

                // check that 'firstConnection' hasn't received the group send
                Assert.Null(firstClient.TryRead());

                // check that 'secondConnection' hasn't received the group send
                Assert.Null(secondClient.TryRead());

                result = (await secondClient.InvokeAsync(nameof(MethodHub.GroupAddMethod), "testGroup").OrTimeout()).Result;

                await firstClient.SendInvocationAsync(nameof(MethodHub.GroupSendMethod), "testGroup", "test").OrTimeout();

                // check that 'secondConnection' has received the group send
                var hubMessage = await secondClient.ReadAsync().OrTimeout();
                var invocation = Assert.IsType<InvocationMessage>(hubMessage);
                Assert.Equal("Send", invocation.Target);
                Assert.Single(invocation.Arguments);
                Assert.Equal("test", invocation.Arguments[0]);

                // kill the connections
                firstClient.Dispose();
                secondClient.Dispose();

                await Task.WhenAll(firstEndPointTask, secondEndPointTask).OrTimeout();
            }
        }

        [Theory]
        [MemberData(nameof(HubTypes))]
        public async Task SendToGroupExcept(Type hubType)
        {
            dynamic endPoint = HubEndPointTestUtils.GetHubEndpoint(hubType);

            using (var firstClient = new TestClient())
            using (var secondClient = new TestClient())
            {
                Task firstEndPointTask = await firstClient.ConnectAsync(endPoint);
                Task secondEndPointTask = await secondClient.ConnectAsync(endPoint);

                await Task.WhenAll(firstClient.Connected, secondClient.Connected).OrTimeout();

                var result = (await firstClient.InvokeAsync("GroupSendMethod", "testGroup", "test").OrTimeout()).Result;

                // check that 'firstConnection' hasn't received the group send
                Assert.Null(firstClient.TryRead());

                // check that 'secondConnection' hasn't received the group send
                Assert.Null(secondClient.TryRead());

                await firstClient.InvokeAsync(nameof(MethodHub.GroupAddMethod), "testGroup").OrTimeout();
                await secondClient.InvokeAsync(nameof(MethodHub.GroupAddMethod), "testGroup").OrTimeout();

                var excludedIds = new List<string> { firstClient.Connection.ConnectionId };

                await firstClient.SendInvocationAsync("GroupExceptSendMethod", "testGroup", "test", excludedIds).OrTimeout();

                // check that 'secondConnection' has received the group send
                var hubMessage = await secondClient.ReadAsync().OrTimeout();
                var invocation = Assert.IsType<InvocationMessage>(hubMessage);
                Assert.Equal("Send", invocation.Target);
                Assert.Single(invocation.Arguments);
                Assert.Equal("test", invocation.Arguments[0]);

                // Check that first client only got the completion message
                hubMessage = await firstClient.ReadAsync().OrTimeout();
                Assert.IsType<CompletionMessage>(hubMessage);

                Assert.Null(firstClient.TryRead());

                // kill the connections
                firstClient.Dispose();
                secondClient.Dispose();

                await Task.WhenAll(firstEndPointTask, secondEndPointTask).OrTimeout();
            }
        }

        [Theory]
        [MemberData(nameof(HubTypes))]
        public async Task SendToOthersInGroup(Type hubType)
        {
            dynamic endPoint = HubEndPointTestUtils.GetHubEndpoint(hubType);

            using (var firstClient = new TestClient())
            using (var secondClient = new TestClient())
            {
                Task firstEndPointTask = await firstClient.ConnectAsync(endPoint);
                Task secondEndPointTask = await secondClient.ConnectAsync(endPoint);

                await Task.WhenAll(firstClient.Connected, secondClient.Connected).OrTimeout();

                var result = (await firstClient.InvokeAsync("GroupSendMethod", "testGroup", "test").OrTimeout()).Result;

                // check that 'firstConnection' hasn't received the group send
                Assert.Null(firstClient.TryRead());

                // check that 'secondConnection' hasn't received the group send
                Assert.Null(secondClient.TryRead());

                await firstClient.InvokeAsync(nameof(MethodHub.GroupAddMethod), "testGroup").OrTimeout();
                await secondClient.InvokeAsync(nameof(MethodHub.GroupAddMethod), "testGroup").OrTimeout();

                await firstClient.SendInvocationAsync("SendToOthersInGroup", "testGroup", "test").OrTimeout();

                // check that 'secondConnection' has received the group send
                var hubMessage = await secondClient.ReadAsync().OrTimeout();
                var invocation = Assert.IsType<InvocationMessage>(hubMessage);
                Assert.Equal("Send", invocation.Target);
                Assert.Single(invocation.Arguments);
                Assert.Equal("test", invocation.Arguments[0]);

                // Check that first client only got the completion message
                hubMessage = await firstClient.ReadAsync().OrTimeout();
                Assert.IsType<CompletionMessage>(hubMessage);

                Assert.Null(firstClient.TryRead());

                // kill the connections
                firstClient.Dispose();
                secondClient.Dispose();

                await Task.WhenAll(firstEndPointTask, secondEndPointTask).OrTimeout();
            }
        }

        [Theory]
        [MemberData(nameof(HubTypes))]
        public async Task InvokeMultipleGroups(Type hubType)
        {
            dynamic endPoint = HubEndPointTestUtils.GetHubEndpoint(hubType);

            using (var firstClient = new TestClient())
            using (var secondClient = new TestClient())
            {
                Task firstEndPointTask = await firstClient.ConnectAsync(endPoint);
                Task secondEndPointTask = await secondClient.ConnectAsync(endPoint);

                await Task.WhenAll(firstClient.Connected, secondClient.Connected).OrTimeout();

                await secondClient.InvokeAsync(nameof(MethodHub.GroupAddMethod), "GroupA").OrTimeout();
                await firstClient.InvokeAsync(nameof(MethodHub.GroupAddMethod), "GroupB").OrTimeout(); ;

                var groupNames = new List<string> { "GroupA", "GroupB" };
                await firstClient.SendInvocationAsync(nameof(MethodHub.SendToMultipleGroups), "test", groupNames).OrTimeout();

                var hubMessage = await secondClient.ReadAsync().OrTimeout();
                var invocation = Assert.IsType<InvocationMessage>(hubMessage);
                Assert.Equal("Send", invocation.Target);
                Assert.Single(invocation.Arguments);
                Assert.Equal("test", invocation.Arguments[0]);

                hubMessage = await firstClient.ReadAsync().OrTimeout();
                invocation = Assert.IsType<InvocationMessage>(hubMessage);
                Assert.Equal("Send", invocation.Target);
                Assert.Single(invocation.Arguments);
                Assert.Equal("test", invocation.Arguments[0]);

                // kill the connections
                firstClient.Dispose();
                secondClient.Dispose();

                await Task.WhenAll(firstEndPointTask, secondEndPointTask).OrTimeout();
            }
        }

        [Fact]
        public async Task RemoveFromGroupWhenNotInGroupDoesNotFail()
        {
            var serviceProvider = HubEndPointTestUtils.CreateServiceProvider();

            var endPoint = serviceProvider.GetService<HubEndPoint<MethodHub>>();

            using (var client = new TestClient())
            {
                Task endPointTask = await client.ConnectAsync(endPoint);

                await client.SendInvocationAsync(nameof(MethodHub.GroupRemoveMethod), "testGroup").OrTimeout();

                // kill the connection
                client.Dispose();

                await endPointTask.OrTimeout();
            }
        }

        [Theory]
        [MemberData(nameof(HubTypes))]
        public async Task HubsCanSendToUser(Type hubType)
        {
            dynamic endPoint = HubEndPointTestUtils.GetHubEndpoint(hubType);

            using (var firstClient = new TestClient(addClaimId: true))
            using (var secondClient = new TestClient(addClaimId: true))
            {
                Task firstEndPointTask = await firstClient.ConnectAsync(endPoint);
                Task secondEndPointTask = await secondClient.ConnectAsync(endPoint);

                await Task.WhenAll(firstClient.Connected, secondClient.Connected).OrTimeout();

                await firstClient.SendInvocationAsync("ClientSendMethod", secondClient.Connection.User.FindFirst(ClaimTypes.NameIdentifier)?.Value, "test").OrTimeout();

                // check that 'secondConnection' has received the group send
                var hubMessage = await secondClient.ReadAsync().OrTimeout();
                var invocation = Assert.IsType<InvocationMessage>(hubMessage);
                Assert.Equal("Send", invocation.Target);
                Assert.Single(invocation.Arguments);
                Assert.Equal("test", invocation.Arguments[0]);

                // kill the connections
                firstClient.Dispose();
                secondClient.Dispose();

                await Task.WhenAll(firstEndPointTask, secondEndPointTask).OrTimeout();
            }
        }

        [Theory]
        [MemberData(nameof(HubTypes))]
        public async Task HubsCanSendToConnection(Type hubType)
        {
            dynamic endPoint = HubEndPointTestUtils.GetHubEndpoint(hubType);

            using (var firstClient = new TestClient())
            using (var secondClient = new TestClient())
            {
                Task firstEndPointTask = await firstClient.ConnectAsync(endPoint);
                Task secondEndPointTask = await secondClient.ConnectAsync(endPoint);

                await Task.WhenAll(firstClient.Connected, secondClient.Connected).OrTimeout();

                await firstClient.SendInvocationAsync("ConnectionSendMethod", secondClient.Connection.ConnectionId, "test").OrTimeout();

                // check that 'secondConnection' has received the group send
                var hubMessage = await secondClient.ReadAsync().OrTimeout();
                var invocation = Assert.IsType<InvocationMessage>(hubMessage);
                Assert.Equal("Send", invocation.Target);
                Assert.Single(invocation.Arguments);
                Assert.Equal("test", invocation.Arguments[0]);

                // kill the connections
                firstClient.Dispose();
                secondClient.Dispose();

                await Task.WhenAll(firstEndPointTask, secondEndPointTask).OrTimeout();
            }
        }

        [Fact]
        public async Task DelayedSendTest()
        {
            dynamic endPoint = HubEndPointTestUtils.GetHubEndpoint(typeof(HubT));

            using (var firstClient = new TestClient())
            using (var secondClient = new TestClient())
            {
                Task firstEndPointTask = await firstClient.ConnectAsync(endPoint);
                Task secondEndPointTask = await secondClient.ConnectAsync(endPoint);

                await Task.WhenAll(firstClient.Connected, secondClient.Connected).OrTimeout();

                await firstClient.SendInvocationAsync("DelayedSend", secondClient.Connection.ConnectionId, "test").OrTimeout();

                // check that 'secondConnection' has received the group send
                var hubMessage = await secondClient.ReadAsync().OrTimeout();
                var invocation = Assert.IsType<InvocationMessage>(hubMessage);
                Assert.Equal("Send", invocation.Target);
                Assert.Single(invocation.Arguments);
                Assert.Equal("test", invocation.Arguments[0]);

                // kill the connections
                firstClient.Dispose();
                secondClient.Dispose();

                await Task.WhenAll(firstEndPointTask, secondEndPointTask).OrTimeout();
            }
        }

        [Theory]
        [MemberData(nameof(StreamingMethodAndHubProtocols))]
        public async Task HubsCanStreamResponses(string method, IHubProtocol protocol)
        {
            var serviceProvider = HubEndPointTestUtils.CreateServiceProvider();
            var endPoint = serviceProvider.GetService<HubEndPoint<StreamingHub>>();
            var invocationBinder = new Mock<IInvocationBinder>();
            invocationBinder.Setup(b => b.GetReturnType(It.IsAny<string>())).Returns(typeof(string));

            using (var client = new TestClient(synchronousCallbacks: false, protocol: protocol, invocationBinder: invocationBinder.Object))
            {
                client.Connection.SupportedFormats = protocol.TransferFormat;

                Task endPointTask = await client.ConnectAsync(endPoint);

                // Wait for a connection, or for the endpoint to fail.
                await client.Connected.OrThrowIfOtherFails(endPointTask).OrTimeout();

                var messages = await client.StreamAsync(method, 4).OrTimeout();

                Assert.Equal(5, messages.Count);
                HubEndPointTestUtils.AssertHubMessage(new StreamItemMessage(string.Empty, "0"), messages[0]);
                HubEndPointTestUtils.AssertHubMessage(new StreamItemMessage(string.Empty, "1"), messages[1]);
                HubEndPointTestUtils.AssertHubMessage(new StreamItemMessage(string.Empty, "2"), messages[2]);
                HubEndPointTestUtils.AssertHubMessage(new StreamItemMessage(string.Empty, "3"), messages[3]);
                HubEndPointTestUtils.AssertHubMessage(CompletionMessage.Empty(string.Empty), messages[4]);

                client.Dispose();

                await endPointTask.OrTimeout();
            }
        }

        [Fact]
        public async Task NonErrorCompletionSentWhenStreamCanceledFromClient()
        {
            var serviceProvider = HubEndPointTestUtils.CreateServiceProvider();
            var endPoint = serviceProvider.GetService<HubEndPoint<StreamingHub>>();

            using (var client = new TestClient())
            {
                Task endPointTask = await client.ConnectAsync(endPoint);

                await client.Connected.OrTimeout();

                var invocationId = Guid.NewGuid().ToString("N");
                await client.SendHubMessageAsync(new StreamInvocationMessage(invocationId, nameof(StreamingHub.BlockingStream),
                    argumentBindingException: null));

                // cancel the Streaming method
                await client.SendHubMessageAsync(new CancelInvocationMessage(invocationId)).OrTimeout();

                var hubMessage = Assert.IsType<CompletionMessage>(await client.ReadAsync().OrTimeout());
                Assert.Equal(invocationId, hubMessage.InvocationId);
                Assert.Null(hubMessage.Error);

                client.Dispose();

                await endPointTask.OrTimeout();
            }
        }

        [Fact]
        public async Task ReceiveCorrectErrorFromStreamThrowing()
        {
            var serviceProvider = HubEndPointTestUtils.CreateServiceProvider();
            var endPoint = serviceProvider.GetService<HubEndPoint<StreamingHub>>();

            using (var client = new TestClient())
            {
                Task endPointTask = await client.ConnectAsync(endPoint);

                await client.Connected.OrTimeout();

                var messages = await client.StreamAsync(nameof(StreamingHub.ThrowStream));

                Assert.Equal(1, messages.Count);
                var completion = messages[0] as CompletionMessage;
                Assert.NotNull(completion);
                Assert.Equal("Exception from observable", completion.Error);

                client.Dispose();

                await endPointTask.OrTimeout();
            }
        }

        [Fact]
        public async Task CanSendToConnectionsWithDifferentProtocols()
        {
            var serviceProvider = HubEndPointTestUtils.CreateServiceProvider();
            var endPoint = serviceProvider.GetService<HubEndPoint<MethodHub>>();

            using (var client1 = new TestClient(protocol: new JsonHubProtocol()))
            using (var client2 = new TestClient(protocol: new MessagePackHubProtocol()))
            {
                Task firstEndPointTask = await client1.ConnectAsync(endPoint);
                Task secondEndPointTask = await client2.ConnectAsync(endPoint);

                await client1.Connected.OrTimeout();
                await client2.Connected.OrTimeout();

                var sentMessage = "From Json";

                await client1.SendInvocationAsync(nameof(MethodHub.BroadcastMethod), sentMessage);
                var message1 = await client1.ReadAsync().OrTimeout();
                var message2 = await client2.ReadAsync().OrTimeout();

                var completion1 = message1 as InvocationMessage;
                Assert.NotNull(completion1);
                Assert.Equal(sentMessage, completion1.Arguments[0]);
                var completion2 = message2 as InvocationMessage;
                Assert.NotNull(completion2);
                // Argument[0] is a 'MsgPackObject' with a string internally, ToString to compare it
                Assert.Equal(sentMessage, completion2.Arguments[0].ToString());

                client1.Dispose();
                client2.Dispose();

                await firstEndPointTask.OrTimeout();
                await secondEndPointTask.OrTimeout();
            }
        }

        public static IEnumerable<object[]> StreamingMethodAndHubProtocols
        {
            get
            {
                foreach (var method in new[]
                {
                    nameof(StreamingHub.CounterChannel), nameof(StreamingHub.CounterChannelAsync), nameof(StreamingHub.CounterChannelValueTaskAsync),
                    nameof(StreamingHub.CounterObservable), nameof(StreamingHub.CounterObservableAsync), nameof(StreamingHub.CounterObservableValueTaskAsync)
                })
                {
                    foreach (var protocol in new IHubProtocol[] { new JsonHubProtocol(), new MessagePackHubProtocol() })
                    {
                        yield return new object[] { method, protocol };
                    }
                }
            }
        }

        [Fact]
        public async Task UnauthorizedConnectionCannotInvokeHubMethodWithAuthorization()
        {
            var serviceProvider = HubEndPointTestUtils.CreateServiceProvider(services =>
            {
                services.AddAuthorization(options =>
                {
                    options.AddPolicy("test", policy =>
                    {
                        policy.RequireClaim(ClaimTypes.NameIdentifier);
                        policy.AddAuthenticationSchemes("Default");
                    });
                });
            });

            var endPoint = serviceProvider.GetService<HubEndPoint<MethodHub>>();

            using (var client = new TestClient())
            {
                Task endPointTask = await client.ConnectAsync(endPoint);

                await client.Connected.OrTimeout();

                var message = await client.InvokeAsync(nameof(MethodHub.AuthMethod)).OrTimeout();

                Assert.NotNull(message.Error);

                client.Dispose();

                await endPointTask.OrTimeout();
            }
        }

        [Fact]
        public async Task AuthorizedConnectionCanInvokeHubMethodWithAuthorization()
        {
            var serviceProvider = HubEndPointTestUtils.CreateServiceProvider(services =>
            {
                services.AddAuthorization(options =>
                {
                    options.AddPolicy("test", policy =>
                    {
                        policy.RequireClaim(ClaimTypes.NameIdentifier);
                        policy.AddAuthenticationSchemes("Default");
                    });
                });
            });

            var endPoint = serviceProvider.GetService<HubEndPoint<MethodHub>>();

            using (var client = new TestClient())
            {
                client.Connection.User.AddIdentity(new ClaimsIdentity(new[] { new Claim(ClaimTypes.NameIdentifier, "name") }));
                Task endPointTask = await client.ConnectAsync(endPoint);

                await client.Connected.OrTimeout();

                var message = await client.InvokeAsync(nameof(MethodHub.AuthMethod)).OrTimeout();

                Assert.Null(message.Error);

                client.Dispose();

                await endPointTask.OrTimeout();
            }
        }

        [Fact]
        public async Task HubOptionsCanUseCustomJsonSerializerSettings()
        {
            var serviceProvider = HubEndPointTestUtils.CreateServiceProvider(services =>
            {
                services
                    .AddSignalR()
                    .AddJsonProtocol(o =>
                    {
                        o.PayloadSerializerSettings = new JsonSerializerSettings
                        {
                            ContractResolver = new DefaultContractResolver()
                        };
                    });
            });

            var endPoint = serviceProvider.GetService<HubEndPoint<MethodHub>>();

            using (var client = new TestClient())
            {
                Task endPointTask = await client.ConnectAsync(endPoint);

                await client.Connected.OrTimeout();

                await client.SendInvocationAsync(nameof(MethodHub.BroadcastItem)).OrTimeout();

                var message = (InvocationMessage)await client.ReadAsync().OrTimeout();

                var customItem = message.Arguments[0].ToString();
                // by default properties serialized by JsonHubProtocol are using camelCasing
                Assert.Contains("Message", customItem);
                Assert.Contains("paramName", customItem);

                client.Dispose();

                await endPointTask.OrTimeout();
            }
        }

        [Fact]
        public async Task JsonHubProtocolUsesCamelCasingByDefault()
        {
            var serviceProvider = HubEndPointTestUtils.CreateServiceProvider();
            var endPoint = serviceProvider.GetService<HubEndPoint<MethodHub>>();

            using (var client = new TestClient())
            {
                Task endPointTask = await client.ConnectAsync(endPoint);

                await client.Connected.OrTimeout();

                await client.SendInvocationAsync(nameof(MethodHub.BroadcastItem)).OrTimeout();

                var message = (InvocationMessage)await client.ReadAsync().OrTimeout();

                var customItem = message.Arguments[0].ToString();
                // originally Message, paramName
                Assert.Contains("message", customItem);
                Assert.Contains("paramName", customItem);

                client.Dispose();

                await endPointTask.OrTimeout();
            }
        }

        [Fact]
        public async Task HubOptionsCanUseCustomMessagePackSettings()
        {
            var serviceProvider = HubEndPointTestUtils.CreateServiceProvider(services =>
            {
                services.AddSignalR()
                    .AddMessagePackProtocol(options =>
                    {
                        options.SerializationContext.SerializationMethod = SerializationMethod.Array;
                    });
            });

            var endPoint = serviceProvider.GetService<HubEndPoint<MethodHub>>();

            var msgPackOptions = serviceProvider.GetRequiredService<IOptions<MessagePackHubProtocolOptions>>();
            using (var client = new TestClient(synchronousCallbacks: false, protocol: new MessagePackHubProtocol(msgPackOptions)))
            {
<<<<<<< HEAD
                var transportFeature = new Mock<IConnectionTransportFeature>();
                transportFeature.SetupGet(f => f.TransportCapabilities).Returns(TransferMode.Binary);
                client.Connection.Features.Set(transportFeature.Object);
                Task endPointTask = await client.ConnectAsync(endPoint);
=======
                client.Connection.SupportedFormats = TransferFormat.Binary;
                var endPointLifetime = endPoint.OnConnectedAsync(client.Connection);
>>>>>>> 62956530

                await client.Connected.OrTimeout();

                await client.SendInvocationAsync(nameof(MethodHub.BroadcastItem)).OrTimeout();

                var message = Assert.IsType<InvocationMessage>(await client.ReadAsync().OrTimeout());

                var msgPackObject = Assert.IsType<MessagePackObject>(message.Arguments[0]);
                // Custom serialization - object was serialized as an array and not a map
                Assert.True(msgPackObject.IsArray);
                Assert.Equal(new[] { "test", "param" }, ((MessagePackObject[])msgPackObject.ToObject()).Select(o => o.AsString()));

                client.Dispose();

                await endPointTask.OrTimeout();
            }
        }

        [Fact]
        public async Task CanGetHttpContextFromHubConnectionContext()
        {
            var serviceProvider = HubEndPointTestUtils.CreateServiceProvider();

            var endPoint = serviceProvider.GetService<HubEndPoint<MethodHub>>();

            using (var client = new TestClient())
            {
                var httpContext = new DefaultHttpContext();
                client.Connection.SetHttpContext(httpContext);
                Task endPointTask = await client.ConnectAsync(endPoint);

                await client.Connected.OrTimeout();

                var result = (await client.InvokeAsync(nameof(MethodHub.HasHttpContext)).OrTimeout()).Result;
                Assert.True((bool)result);

                client.Dispose();

                await endPointTask.OrTimeout();
            }
        }

        [Fact]
        public async Task GetHttpContextFromHubConnectionContextHandlesNull()
        {
            var serviceProvider = HubEndPointTestUtils.CreateServiceProvider();

            var endPoint = serviceProvider.GetService<HubEndPoint<MethodHub>>();

            using (var client = new TestClient())
            {
                Task endPointTask = await client.ConnectAsync(endPoint);

                await client.Connected.OrTimeout();

                var result = (await client.InvokeAsync(nameof(MethodHub.HasHttpContext)).OrTimeout()).Result;
                Assert.False((bool)result);

                client.Dispose();

                await endPointTask.OrTimeout();
            }
        }

        [Fact]
        public async Task AcceptsPingMessages()
        {
            var serviceProvider = HubEndPointTestUtils.CreateServiceProvider();
            var endPoint = serviceProvider.GetService<HubEndPoint<MethodHub>>();

            using (var client = new TestClient(false, new JsonHubProtocol()))
            {
                Task endPointTask = await client.ConnectAsync(endPoint);
                await client.Connected.OrTimeout();

                // Send a ping
                await client.SendHubMessageAsync(PingMessage.Instance).OrTimeout();

                // Now do an invocation to make sure we processed the ping message
                var completion = await client.InvokeAsync(nameof(MethodHub.ValueMethod)).OrTimeout();
                Assert.NotNull(completion);

                client.Dispose();

                await endPointTask.OrTimeout();
            }
        }

        [Fact]
        public async Task DoesNotWritePingMessagesIfSufficientOtherMessagesAreSent()
        {
            var serviceProvider = HubEndPointTestUtils.CreateServiceProvider(services =>
                services.Configure<HubOptions>(options =>
                    options.KeepAliveInterval = TimeSpan.FromMilliseconds(100)));
            var endPoint = serviceProvider.GetService<HubEndPoint<MethodHub>>();

            using (var client = new TestClient(false, new JsonHubProtocol()))
            {
                Task endPointTask = await client.ConnectAsync(endPoint);

                await client.Connected.OrTimeout();

                // Echo a bunch of stuff, waiting 10ms between each, until 500ms have elapsed
                DateTime start = DateTime.UtcNow;
                while ((DateTime.UtcNow - start).TotalMilliseconds <= 500.0)
                {
                    await client.SendInvocationAsync("Echo", "foo").OrTimeout();
                    await Task.Delay(10);
                }

                // Shut down
                client.Dispose();

                await endPointTask.OrTimeout();

                client.Connection.Transport.Output.Complete();

                // We shouldn't have any ping messages
                HubMessage message;
                var counter = 0;
                while ((message = await client.ReadAsync()) != null)
                {
                    counter += 1;
                    Assert.IsNotType<PingMessage>(message);
                }
                Assert.InRange(counter, 1, 50);
            }
        }

        [Fact]
        public async Task WritesPingMessageIfNothingWrittenWhenKeepAliveIntervalElapses()
        {
            var serviceProvider = HubEndPointTestUtils.CreateServiceProvider(services =>
                services.Configure<HubOptions>(options =>
                    options.KeepAliveInterval = TimeSpan.FromMilliseconds(100)));
            var endPoint = serviceProvider.GetService<HubEndPoint<MethodHub>>();

            using (var client = new TestClient(false, new JsonHubProtocol()))
            {
                Task endPointTask = await client.ConnectAsync(endPoint);
                await client.Connected.OrTimeout();

                // Wait 500 ms, but make sure to yield some time up to unblock concurrent threads
                // This is useful on AppVeyor because it's slow enough to end up with no time
                // being available for the endpoint to run.
                for (var i = 0; i < 50; i += 1)
                {
                    client.Connection.TickHeartbeat();
                    await Task.Yield();
                    await Task.Delay(10);
                }

                // Shut down
                client.Dispose();

                await endPointTask.OrTimeout();

                client.Connection.Transport.Output.Complete();

                // We should have all pings
                HubMessage message;
                var counter = 0;
                while ((message = await client.ReadAsync().OrTimeout()) != null)
                {
                    counter += 1;
                    Assert.IsType<PingMessage>(message);
                }
                Assert.InRange(counter, 1, Int32.MaxValue);
            }
        }

        [Fact]
        public async Task NegotiatingFailsIfMsgPackRequestedOverTextOnlyTransport()
        {
            var serviceProvider = HubEndPointTestUtils.CreateServiceProvider(services =>
                services.Configure<HubOptions>(options =>
                    options.KeepAliveInterval = TimeSpan.FromMilliseconds(100)));
            var endPoint = serviceProvider.GetService<HubEndPoint<MethodHub>>();

            using (var client = new TestClient(false, new MessagePackHubProtocol()))
            {
                client.Connection.SupportedFormats = TransferFormat.Text;
                var ex = await Assert.ThrowsAsync<InvalidOperationException>(() => endPoint.OnConnectedAsync(client.Connection).OrTimeout());
            }
        }

        public static IEnumerable<object[]> HubTypes()
        {
            yield return new[] { typeof(DynamicTestHub) };
            yield return new[] { typeof(MethodHub) };
            yield return new[] { typeof(HubT) };
        }
    }
}<|MERGE_RESOLUTION|>--- conflicted
+++ resolved
@@ -1659,15 +1659,8 @@
             var msgPackOptions = serviceProvider.GetRequiredService<IOptions<MessagePackHubProtocolOptions>>();
             using (var client = new TestClient(synchronousCallbacks: false, protocol: new MessagePackHubProtocol(msgPackOptions)))
             {
-<<<<<<< HEAD
-                var transportFeature = new Mock<IConnectionTransportFeature>();
-                transportFeature.SetupGet(f => f.TransportCapabilities).Returns(TransferMode.Binary);
-                client.Connection.Features.Set(transportFeature.Object);
-                Task endPointTask = await client.ConnectAsync(endPoint);
-=======
                 client.Connection.SupportedFormats = TransferFormat.Binary;
-                var endPointLifetime = endPoint.OnConnectedAsync(client.Connection);
->>>>>>> 62956530
+                Task endPointTask = await client.ConnectAsync(endPoint);
 
                 await client.Connected.OrTimeout();
 
