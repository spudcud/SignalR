// Copyright (c) .NET Foundation. All rights reserved.
// Licensed under the Apache License, Version 2.0. See License.txt in the project root for license information.

using System;
using System.Buffers;
using System.Collections.Concurrent;
using System.Collections.Generic;
using System.Diagnostics;
using System.IO;
using System.IO.Pipelines;
using System.Net;
using System.Runtime.ExceptionServices;
using System.Security.Claims;
using System.Threading;
using System.Threading.Tasks;
using Microsoft.AspNetCore.Http.Features;
using Microsoft.AspNetCore.Protocols;
using Microsoft.AspNetCore.SignalR.Core;
using Microsoft.AspNetCore.SignalR.Internal;
using Microsoft.AspNetCore.SignalR.Internal.Protocol;
using Microsoft.AspNetCore.Sockets.Features;
using Microsoft.Extensions.Logging;

namespace Microsoft.AspNetCore.SignalR
{
    public class HubConnectionContext
    {
        private static Action<object> _abortedCallback = AbortConnection;

        private readonly ConnectionContext _connectionContext;
        private readonly ILogger _logger;
        private readonly CancellationTokenSource _connectionAbortedTokenSource = new CancellationTokenSource();
        private readonly TaskCompletionSource<object> _abortCompletedTcs = new TaskCompletionSource<object>();
        private readonly long _keepAliveDuration;
        private readonly SemaphoreSlim _writeLock = new SemaphoreSlim(1);

        private long _lastSendTimestamp = Stopwatch.GetTimestamp();
        private byte[] _cachedPingMessage;

        public HubConnectionContext(ConnectionContext connectionContext, TimeSpan keepAliveInterval, ILoggerFactory loggerFactory)
        {
            _connectionContext = connectionContext;
            _logger = loggerFactory.CreateLogger<HubConnectionContext>();
            ConnectionAbortedToken = _connectionAbortedTokenSource.Token;
            _keepAliveDuration = (int)keepAliveInterval.TotalMilliseconds * (Stopwatch.Frequency / 1000);
        }

        public virtual CancellationToken ConnectionAbortedToken { get; }

        public virtual string ConnectionId => _connectionContext.ConnectionId;

        public virtual ClaimsPrincipal User => Features.Get<IConnectionUserFeature>()?.User;

        public virtual IFeatureCollection Features => _connectionContext.Features;

        public virtual IDictionary<object, object> Metadata => Features.Get<IConnectionMetadataFeature>().Metadata;

        public virtual PipeReader Input => _connectionContext.Transport.Input;

        public string UserIdentifier { get; private set; }

        internal virtual IHubProtocol Protocol { get; set; }

        internal ExceptionDispatchInfo AbortException { get; private set; }

        // Currently used only for streaming methods
        internal ConcurrentDictionary<string, CancellationTokenSource> ActiveRequestCancellationSources { get; } = new ConcurrentDictionary<string, CancellationTokenSource>();

        public IPAddress RemoteIpAddress => Features.Get<IHttpConnectionFeature>()?.RemoteIpAddress;

        public IPAddress LocalIpAddress => Features.Get<IHttpConnectionFeature>()?.LocalIpAddress;

        public int? RemotePort => Features.Get<IHttpConnectionFeature>()?.RemotePort;

        public int? LocalPort => Features.Get<IHttpConnectionFeature>()?.LocalPort;

        public virtual async Task WriteAsync(HubMessage message)
        {
            await _writeLock.WaitAsync();

            try
            {
                // This will internally cache the buffer for each unique HubProtocol/DataEncoder combination
                // So that we don't serialize the HubMessage for every single connection
                var buffer = message.WriteMessage(Protocol);
                _connectionContext.Transport.Output.Write(buffer);

                Interlocked.Exchange(ref _lastSendTimestamp, Stopwatch.GetTimestamp());

                await _connectionContext.Transport.Output.FlushAsync();
            }
            finally
            {
                _writeLock.Release();
            }
        }

        private async Task TryWritePingAsync()
        {
            // Don't wait for the lock, if it returns false that means someone wrote to the connection
            // and we don't need to send a ping anymore
            if (!await _writeLock.WaitAsync(0))
            {
                return;
            }

            try
            {
                Debug.Assert(_cachedPingMessage != null);
                _connectionContext.Transport.Output.Write(_cachedPingMessage);

                Interlocked.Exchange(ref _lastSendTimestamp, Stopwatch.GetTimestamp());

                await _connectionContext.Transport.Output.FlushAsync();
            }
            finally
            {
                _writeLock.Release();
            }
        }

        private async Task WriteNegotiateResponseAsync(NegotiationResponseMessage message)
        {
            MemoryStream ms = new MemoryStream();
            NegotiationProtocol.WriteResponseMessage(message, ms);

            _connectionContext.Transport.Output.Write(ms.ToArray());
            await _connectionContext.Transport.Output.FlushAsync();
        }

        public virtual void Abort()
        {
            // If we already triggered the token then noop, this isn't thread safe but it's good enough
            // to avoid spawning a new task in the most common cases
            if (_connectionAbortedTokenSource.IsCancellationRequested)
            {
                return;
            }

            // We fire and forget since this can trigger user code to run
            Task.Factory.StartNew(_abortedCallback, this);
        }

        internal async Task<bool> NegotiateAsync(TimeSpan timeout, IList<string> supportedProtocols, IHubProtocolResolver protocolResolver, IUserIdProvider userIdProvider)
        {
            try
            {
                using (var cts = new CancellationTokenSource())
                {
                    cts.CancelAfter(timeout);

                    while (true)
                    {
                        var result = await _connectionContext.Transport.Input.ReadAsync(cts.Token);
                        var buffer = result.Buffer;
                        var consumed = buffer.End;
                        var examined = buffer.End;

                        try
                        {
                            if (!buffer.IsEmpty)
                            {
                                if (NegotiationProtocol.TryParseRequestMessage(buffer, out var negotiationMessage, out consumed, out examined))
                                {
                                    Protocol = protocolResolver.GetProtocol(negotiationMessage.Protocol, supportedProtocols, this);

<<<<<<< HEAD
                                    var transportCapabilities = Features.Get<IConnectionTransportFeature>()?.TransportCapabilities
                                                                ?? throw new InvalidOperationException("Unable to read transport capabilities.");

                                    var dataEncoder = (protocol.Type == ProtocolType.Binary && (transportCapabilities & TransferMode.Binary) == 0)
                                        ? (IDataEncoder) Base64Encoder
                                        : PassThroughEncoder;

                                    var transferModeFeature = Features.Get<ITransferModeFeature>() ??
                                                              throw new InvalidOperationException("Unable to read transfer mode.");
=======
                                    // If there's a transfer format feature, we need to check if we're compatible and set the active format.
                                    // If there isn't a feature, it means that the transport supports binary data and doesn't need us to tell them
                                    // what format we're writing.
                                    var transferFormatFeature = Features.Get<ITransferFormatFeature>();
                                    if (transferFormatFeature != null)
                                    {
                                        if ((transferFormatFeature.SupportedFormats & Protocol.TransferFormat) == 0)
                                        {
                                            throw new InvalidOperationException($"Cannot use the '{Protocol.Name}' protocol on the current transport. The transport does not support the '{Protocol.TransferFormat}' transfer mode.");
                                        }
>>>>>>> 62956530

                                        transferFormatFeature.ActiveFormat = Protocol.TransferFormat;
                                    }

                                    _cachedPingMessage = Protocol.WriteToArray(PingMessage.Instance);

<<<<<<< HEAD
=======
                                    Log.UsingHubProtocol(_logger, Protocol.Name);

>>>>>>> 62956530
                                    UserIdentifier = userIdProvider.GetUserId(this);

                                    if (Features.Get<IConnectionInherentKeepAliveFeature>() == null)
                                    {
                                        // Only register KeepAlive after protocol negotiated otherwise KeepAliveTick could try to write without having a ProtocolReaderWriter
                                        Features.Get<IConnectionHeartbeatFeature>()?.OnHeartbeat(state => ((HubConnectionContext) state).KeepAliveTick(), this);
                                    }

                                    Log.NegotiateComplete(_logger, protocol.Name);
                                    await WriteNegotiateResponseAsync(new NegotiationResponseMessage(null));
                                    return true;
                                }
                            }
                            else if (result.IsCompleted)
                            {
                                // connection was closed before we every received a response
                                // can't send a negotiate response because there is no longer a connection
                                Log.NegotiateFailed(_logger, null);
                                return false;
                            }
                        }
                        finally
                        {
                            _connectionContext.Transport.Input.AdvanceTo(consumed, examined);
                        }
                    }
                }
            }
            catch (OperationCanceledException)
            {
                Log.NegotiateCanceled(_logger);
                await WriteNegotiateResponseAsync(new NegotiationResponseMessage("Negotiate was canceled."));
                return false;
            }
            catch (Exception ex)
            {
                Log.NegotiateFailed(_logger, ex);
                await WriteNegotiateResponseAsync(new NegotiationResponseMessage($"An unexpected error occurred negotiating connection. {ex.GetType().Name}: {ex.Message}"));
                return false;
            }
        }

        internal void Abort(Exception exception)
        {
            AbortException = ExceptionDispatchInfo.Capture(exception);
            Abort();
        }

        // Used by the HubEndPoint only
        internal Task AbortAsync()
        {
            Abort();
            return _abortCompletedTcs.Task;
        }

        private void KeepAliveTick()
        {
            // Implements the keep-alive tick behavior
            // Each tick, we check if the time since the last send is larger than the keep alive duration (in ticks).
            // If it is, we send a ping frame, if not, we no-op on this tick. This means that in the worst case, the
            // true "ping rate" of the server could be (_hubOptions.KeepAliveInterval + HubEndPoint.KeepAliveTimerInterval),
            // because if the interval elapses right after the last tick of this timer, it won't be detected until the next tick.

            if (Stopwatch.GetTimestamp() - Interlocked.Read(ref _lastSendTimestamp) > _keepAliveDuration)
            {
                // Haven't sent a message for the entire keep-alive duration, so send a ping.
                // If the transport channel is full, this will fail, but that's OK because
                // adding a Ping message when the transport is full is unnecessary since the
                // transport is still in the process of sending frames.

                _ = TryWritePingAsync();
                Log.SentPing(_logger);
            }
        }

        private static void AbortConnection(object state)
        {
            var connection = (HubConnectionContext)state;
            try
            {
                connection._connectionAbortedTokenSource.Cancel();

                // Communicate the fact that we're finished triggering abort callbacks
                connection._abortCompletedTcs.TrySetResult(null);
            }
            catch (Exception ex)
            {
                // TODO: Should we log if the cancellation callback fails? This is more preventative to make sure
                // we don't end up with an unobserved task
                connection._abortCompletedTcs.TrySetException(ex);
            }
        }

        private static class Log
        {
            // Category: HubConnectionContext
            private static readonly Action<ILogger, string, Exception> _negotiateComplete =
                LoggerMessage.Define<string>(LogLevel.Information, new EventId(1, "NegotiateComplete"), "Successfully negotiated connection. Using HubProtocol '{protocol}'.");

            private static readonly Action<ILogger, Exception> _negotiateCanceled =
                LoggerMessage.Define(LogLevel.Debug, new EventId(2, "NegotiateCanceled"), "Negotiate was canceled.");

            private static readonly Action<ILogger, Exception> _sentPing =
                LoggerMessage.Define(LogLevel.Trace, new EventId(3, "SentPing"), "Sent a ping message to the client.");

            private static readonly Action<ILogger, Exception> _transportBufferFull =
                LoggerMessage.Define(LogLevel.Debug, new EventId(4, "TransportBufferFull"), "Unable to send Ping message to client, the transport buffer is full.");

            private static readonly Action<ILogger, Exception> _negotiateFailed =
                LoggerMessage.Define(LogLevel.Error, new EventId(5, "NegotiateFailed"), "Failed to negotiate connection.");

            public static void NegotiateComplete(ILogger logger, string hubProtocol)
            {
                _negotiateComplete(logger, hubProtocol, null);
            }

            public static void NegotiateCanceled(ILogger logger)
            {
                _negotiateCanceled(logger, null);
            }

            public static void SentPing(ILogger logger)
            {
                _sentPing(logger, null);
            }

            public static void TransportBufferFull(ILogger logger)
            {
                _transportBufferFull(logger, null);
            }

            public static void NegotiateFailed(ILogger logger, Exception exception)
            {
                _negotiateFailed(logger, exception);
            }
        }

    }
}<|MERGE_RESOLUTION|>--- conflicted
+++ resolved
@@ -164,17 +164,6 @@
                                 {
                                     Protocol = protocolResolver.GetProtocol(negotiationMessage.Protocol, supportedProtocols, this);
 
-<<<<<<< HEAD
-                                    var transportCapabilities = Features.Get<IConnectionTransportFeature>()?.TransportCapabilities
-                                                                ?? throw new InvalidOperationException("Unable to read transport capabilities.");
-
-                                    var dataEncoder = (protocol.Type == ProtocolType.Binary && (transportCapabilities & TransferMode.Binary) == 0)
-                                        ? (IDataEncoder) Base64Encoder
-                                        : PassThroughEncoder;
-
-                                    var transferModeFeature = Features.Get<ITransferModeFeature>() ??
-                                                              throw new InvalidOperationException("Unable to read transfer mode.");
-=======
                                     // If there's a transfer format feature, we need to check if we're compatible and set the active format.
                                     // If there isn't a feature, it means that the transport supports binary data and doesn't need us to tell them
                                     // what format we're writing.
@@ -185,18 +174,14 @@
                                         {
                                             throw new InvalidOperationException($"Cannot use the '{Protocol.Name}' protocol on the current transport. The transport does not support the '{Protocol.TransferFormat}' transfer mode.");
                                         }
->>>>>>> 62956530
 
                                         transferFormatFeature.ActiveFormat = Protocol.TransferFormat;
                                     }
 
                                     _cachedPingMessage = Protocol.WriteToArray(PingMessage.Instance);
 
-<<<<<<< HEAD
-=======
                                     Log.UsingHubProtocol(_logger, Protocol.Name);
 
->>>>>>> 62956530
                                     UserIdentifier = userIdProvider.GetUserId(this);
 
                                     if (Features.Get<IConnectionInherentKeepAliveFeature>() == null)
